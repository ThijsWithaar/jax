--- conflicted
+++ resolved
@@ -147,13 +147,6 @@
       data = data.at[sl].add(-jnp.matmul(A, coef, precision=lax.Precision.HIGHEST))
     return jnp.moveaxis(data.reshape(shape), 0, axis)
 
-<<<<<<< HEAD
-@_wraps(osp_signal.lfilter)
-def lfilter(b, a, x, axis = -1, zi = None):
-  y = lax.lfilter(b, a, x)
-  return y
-
-=======
 
 @_wraps(osp_signal.lfilter)
 def lfilter(b, a, x, axis = -1, zi = None):
@@ -163,7 +156,6 @@
   return y
 
 
->>>>>>> 02c27046
 @_wraps(osp_signal.filtfilt)
 def filtfilt(b, a, x, axis = -1):
   y = lfilter(b, a, x[::-1], axis)
